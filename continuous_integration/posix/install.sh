--- conflicted
+++ resolved
@@ -6,11 +6,7 @@
 
 if [ "$USE_CONDA" = "no" ]; then
     export PIP_DEPENDENCIES_FLAGS="-q"
-<<<<<<< HEAD
-    export PIP_DEPENDENCIES="coveralls coloredlogs python-language-server[all] pydocstyle pexpect qdarkstyle"
-=======
     export PIP_DEPENDENCIES="coveralls"
->>>>>>> dfcc133f
     export CONDA_DEPENDENCIES=""
 else
     export CONDA_DEPENDENCIES_FLAGS="--quiet"
@@ -19,11 +15,7 @@
                                pytest pytest-cov numpydoc scipy cython pillow jedi pycodestyle sympy \
                                keyring pexpect"
     export PIP_DEPENDENCIES="coveralls pytest-qt pytest-mock pytest-timeout flaky \
-<<<<<<< HEAD
-                             coloredlogs python-language-server[all] pydocstyle pexpect qdarkstyle"
-=======
-                             python-language-server[all]"
->>>>>>> dfcc133f
+                             python-language-server[all] qdarkstyle"
 fi
 
 
