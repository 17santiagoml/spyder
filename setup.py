--- conflicted
+++ resolved
@@ -182,11 +182,7 @@
     long_description_content_type='text/markdown',
     download_url=__website_url__ + "#fh5co-download",
     author="The Spyder Project Contributors",
-<<<<<<< HEAD
-    author_email="info@spyder-ide.org",
-=======
     author_email="spyder.python@gmail.com",
->>>>>>> 953f6b7e
     url=__website_url__,
     license='MIT',
     keywords='PyQt5 editor console widgets IDE science data analysis IPython',
