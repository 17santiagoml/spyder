--- conflicted
+++ resolved
@@ -177,10 +177,7 @@
     package_data={LIBNAME: get_package_data(LIBNAME, EXTLIST)},
     scripts=[osp.join('scripts', fname) for fname in SCRIPTS],
     data_files=get_data_files(),
-<<<<<<< HEAD
-=======
     python_requires='>=3.6',
->>>>>>> 7c9e45fb
     classifiers=[
         'License :: OSI Approved :: MIT License',
         'Operating System :: MacOS',
@@ -190,26 +187,16 @@
         'Programming Language :: Python :: 3.6',
         'Programming Language :: Python :: 3.7',
         'Programming Language :: Python :: 3.8',
-<<<<<<< HEAD
-=======
         'Programming Language :: Python :: 3.9',
->>>>>>> 7c9e45fb
         'Development Status :: 5 - Production/Stable',
         'Intended Audience :: Education',
         'Intended Audience :: Science/Research',
         'Intended Audience :: Developers',
         'Topic :: Scientific/Engineering',
-<<<<<<< HEAD
         'Topic :: Software Development :: Widget Sets',
     ],
     cmdclass=CMDCLASS,
 )
-=======
-        'Topic :: Software Development :: Widget Sets'
-    ],
-    cmdclass=CMDCLASS)
-
->>>>>>> 7c9e45fb
 
 
 install_requires = [
