--- conflicted
+++ resolved
@@ -1,195 +1,186 @@
-# -*- coding: utf-8 -*-
-#
-# Copyright © 2009-2012 Pierre Raybaut
-# Licensed under the terms of the MIT License
-# (see spyderlib/__init__.py for details)
-
-"""Startup file used by ExternalPythonShell exclusively for IPython kernels
-(see spyderlib/widgets/externalshell/pythonshell.py)"""
-
-import sys
-import os.path as osp
-
-
-def sympy_config(version):
-    """Sympy configuration"""
-    
-    lines = """
-from __future__ import division
-from sympy import *
-x, y, z, t = symbols('x y z t')
-k, m, n = symbols('k m n', integer=True)
-f, g, h = symbols('f g h', cls=Function)
-"""
-    
-    if version >= '0.7.2':
-        extension = 'sympy.interactive.ipythonprinting'
-    else:
-        extension = 'sympyprinting'
-    
-    return lines, extension
-
-
-def kernel_config():
-    """Create a config object with IPython kernel options"""
-    from IPython.config.loader import Config, load_pyconfig_files
-    from IPython.core.application import get_ipython_dir
-    from spyderlib.config import CONF
-    
-    # ---- IPython config ----
-    try:
-        profile_path = osp.join(get_ipython_dir(), 'profile_default')
-        ip_cfg = load_pyconfig_files(['ipython_config.py',
-                                      'ipython_qtconsole_config.py'],
-                                      profile_path)
-    except:
-        ip_cfg = Config()
-    
-    # ---- Spyder config ----
-    spy_cfg = Config()
-    
-    # Until we implement Issue 1052:
-    # http://code.google.com/p/spyderlib/issues/detail?id=1052
-    spy_cfg.InteractiveShell.xmode = 'Plain'
-    
-    # Pylab activation option
-    pylab_o = CONF.get('ipython_console', 'pylab')
-    
-    # Automatically load Pylab and Numpy
-    autoload_pylab_o = CONF.get('ipython_console', 'pylab/autoload')
-    spy_cfg.IPKernelApp.pylab_import_all = pylab_o and autoload_pylab_o
-    
-    # Pylab backend configuration
-    if pylab_o:
-        backend_o = CONF.get('ipython_console', 'pylab/backend', 0)
-        backends = {0: 'inline', 1: 'auto', 2: 'qt', 3: 'osx', 4: 'gtk',
-                    5: 'wx', 6: 'tk'}
-        spy_cfg.IPKernelApp.pylab = backends[backend_o]
-        
-        # Inline backend configuration
-        if backends[backend_o] == 'inline':
-           # Figure format
-           format_o = CONF.get('ipython_console',
-                               'pylab/inline/figure_format', 0)
-           formats = {0: 'png', 1: 'svg'}
-           spy_cfg.InlineBackend.figure_format = formats[format_o]
-           
-           # Resolution
-           spy_cfg.InlineBackend.rc = {'figure.figsize': (6.0, 4.0),
-                                   'savefig.dpi': 72,
-                                   'font.size': 10,
-                                   'figure.subplot.bottom': .125
-                                   }
-           resolution_o = CONF.get('ipython_console', 
-                                   'pylab/inline/resolution')
-           spy_cfg.InlineBackend.rc['savefig.dpi'] = resolution_o
-           
-           # Figure size
-           width_o = float(CONF.get('ipython_console', 'pylab/inline/width'))
-           height_o = float(CONF.get('ipython_console', 'pylab/inline/height'))
-           spy_cfg.InlineBackend.rc['figure.figsize'] = (width_o, height_o)
-    
-    # Run lines of code at startup
-    run_lines_o = CONF.get('ipython_console', 'startup/run_lines')
-    if run_lines_o:
-        spy_cfg.IPKernelApp.exec_lines = [x.strip() for x in run_lines_o.split(',')]
-    
-    # Run a file at startup
-    use_file_o = CONF.get('ipython_console', 'startup/use_run_file')
-    run_file_o = CONF.get('ipython_console', 'startup/run_file')
-    if use_file_o and run_file_o:
-        spy_cfg.IPKernelApp.file_to_run = run_file_o
-    
-    # Autocall
-    autocall_o = CONF.get('ipython_console', 'autocall')
-    spy_cfg.ZMQInteractiveShell.autocall = autocall_o
-    
-    # Greedy completer
-    greedy_o = CONF.get('ipython_console', 'greedy_completer')
-    spy_cfg.IPCompleter.greedy = greedy_o
-    
-    # Sympy loading
-    sympy_o = CONF.get('ipython_console', 'symbolic_math')
-    if sympy_o:
-        try:
-            from sympy import __version__ as version
-            lines, extension = sympy_config(version)
-            if run_lines_o:
-                spy_cfg.IPKernelApp.exec_lines.append(lines)
-            else:
-                spy_cfg.IPKernelApp.exec_lines = [lines]
-            spy_cfg.IPKernelApp.extra_extension = extension
-            spy_cfg.LaTeXTool.backends = ['dvipng', 'matplotlib']
-        except ImportError:
-            pass
-    
-    # Merge IPython and Spyder configs. Spyder prefs will have prevalence
-    # over IPython ones
-    ip_cfg._merge(spy_cfg)
-    return ip_cfg
-
-
-def set_edit_magic(shell):
-    """Use %edit to open files in Spyder"""
-    from spyderlib.utils import programs
-    from spyderlib.baseconfig import IPYTHON_QT_MODULE, SUPPORTED_IPYTHON
-    
-<<<<<<< HEAD
-    if programs.is_module_installed('IPython.qt', '>=0.13'):
-=======
-    if programs.is_module_installed(IPYTHON_QT_MODULE, SUPPORTED_IPYTHON):
->>>>>>> c15ae4b9
-        # For some users, trying to replace %edit with open_in_spyder could
-        # give a crash when starting a kernel. I've seen it after updating
-        # from 2.1
-        try:
-            shell.magics_manager.magics['line']['ed'] = \
-              shell.magics_manager.magics['line']['edit']
-            shell.magics_manager.magics['line']['edit'] = open_in_spyder
-        except:
-            pass
-    else:
-        # Don't wanna know how things were in previous versions
-        pass
-
-
-# Remove this module's path from sys.path:
-try:
-    sys.path.remove(osp.dirname(__file__))
-except ValueError:
-    pass
-
-locals().pop('__file__')
-__doc__ = ''
-__name__ = '__main__'
-
-# Add current directory to sys.path (like for any standard Python interpreter
-# executed in interactive mode):
-sys.path.insert(0, '')
-
-# Fire up the kernel instance.
-<<<<<<< HEAD
-from IPython.kernel.zmq.kernelapp import IPKernelApp
-
-=======
-try:
-    from IPython.kernel.zmq.kernelapp import IPKernelApp  # 1.0
-except ImportError:
-    from IPython.zmq.ipkernel import IPKernelApp  # 0.13  (analysis:ignore)
-    
->>>>>>> c15ae4b9
-ipk_temp = IPKernelApp.instance()
-ipk_temp.config = kernel_config()
-ipk_temp.initialize()
-
-__ipythonshell__ = ipk_temp.shell
-set_edit_magic(__ipythonshell__)
-
-#  Issue 977 : Since kernel.initialize() has completed execution, 
-# we can now allow the monitor to communicate the availablility of 
-# the kernel to accept front end connections.
-__ipythonkernel__ = ipk_temp
-del ipk_temp
-
-# Start the (infinite) kernel event loop.
-__ipythonkernel__.start()
+# -*- coding: utf-8 -*-
+#
+# Copyright © 2009-2012 Pierre Raybaut
+# Licensed under the terms of the MIT License
+# (see spyderlib/__init__.py for details)
+
+"""Startup file used by ExternalPythonShell exclusively for IPython kernels
+(see spyderlib/widgets/externalshell/pythonshell.py)"""
+
+import sys
+import os.path as osp
+
+
+def sympy_config(version):
+    """Sympy configuration"""
+    
+    lines = """
+from __future__ import division
+from sympy import *
+x, y, z, t = symbols('x y z t')
+k, m, n = symbols('k m n', integer=True)
+f, g, h = symbols('f g h', cls=Function)
+"""
+    
+    if version >= '0.7.2':
+        extension = 'sympy.interactive.ipythonprinting'
+    else:
+        extension = 'sympyprinting'
+    
+    return lines, extension
+
+
+def kernel_config():
+    """Create a config object with IPython kernel options"""
+    from IPython.config.loader import Config, load_pyconfig_files
+    from IPython.core.application import get_ipython_dir
+    from spyderlib.config import CONF
+    
+    # ---- IPython config ----
+    try:
+        profile_path = osp.join(get_ipython_dir(), 'profile_default')
+        ip_cfg = load_pyconfig_files(['ipython_config.py',
+                                      'ipython_qtconsole_config.py'],
+                                      profile_path)
+    except:
+        ip_cfg = Config()
+    
+    # ---- Spyder config ----
+    spy_cfg = Config()
+    
+    # Until we implement Issue 1052:
+    # http://code.google.com/p/spyderlib/issues/detail?id=1052
+    spy_cfg.InteractiveShell.xmode = 'Plain'
+    
+    # Pylab activation option
+    pylab_o = CONF.get('ipython_console', 'pylab')
+    
+    # Automatically load Pylab and Numpy
+    autoload_pylab_o = CONF.get('ipython_console', 'pylab/autoload')
+    spy_cfg.IPKernelApp.pylab_import_all = pylab_o and autoload_pylab_o
+    
+    # Pylab backend configuration
+    if pylab_o:
+        backend_o = CONF.get('ipython_console', 'pylab/backend', 0)
+        backends = {0: 'inline', 1: 'auto', 2: 'qt', 3: 'osx', 4: 'gtk',
+                    5: 'wx', 6: 'tk'}
+        spy_cfg.IPKernelApp.pylab = backends[backend_o]
+        
+        # Inline backend configuration
+        if backends[backend_o] == 'inline':
+           # Figure format
+           format_o = CONF.get('ipython_console',
+                               'pylab/inline/figure_format', 0)
+           formats = {0: 'png', 1: 'svg'}
+           spy_cfg.InlineBackend.figure_format = formats[format_o]
+           
+           # Resolution
+           spy_cfg.InlineBackend.rc = {'figure.figsize': (6.0, 4.0),
+                                   'savefig.dpi': 72,
+                                   'font.size': 10,
+                                   'figure.subplot.bottom': .125
+                                   }
+           resolution_o = CONF.get('ipython_console', 
+                                   'pylab/inline/resolution')
+           spy_cfg.InlineBackend.rc['savefig.dpi'] = resolution_o
+           
+           # Figure size
+           width_o = float(CONF.get('ipython_console', 'pylab/inline/width'))
+           height_o = float(CONF.get('ipython_console', 'pylab/inline/height'))
+           spy_cfg.InlineBackend.rc['figure.figsize'] = (width_o, height_o)
+    
+    # Run lines of code at startup
+    run_lines_o = CONF.get('ipython_console', 'startup/run_lines')
+    if run_lines_o:
+        spy_cfg.IPKernelApp.exec_lines = [x.strip() for x in run_lines_o.split(',')]
+    
+    # Run a file at startup
+    use_file_o = CONF.get('ipython_console', 'startup/use_run_file')
+    run_file_o = CONF.get('ipython_console', 'startup/run_file')
+    if use_file_o and run_file_o:
+        spy_cfg.IPKernelApp.file_to_run = run_file_o
+    
+    # Autocall
+    autocall_o = CONF.get('ipython_console', 'autocall')
+    spy_cfg.ZMQInteractiveShell.autocall = autocall_o
+    
+    # Greedy completer
+    greedy_o = CONF.get('ipython_console', 'greedy_completer')
+    spy_cfg.IPCompleter.greedy = greedy_o
+    
+    # Sympy loading
+    sympy_o = CONF.get('ipython_console', 'symbolic_math')
+    if sympy_o:
+        try:
+            from sympy import __version__ as version
+            lines, extension = sympy_config(version)
+            if run_lines_o:
+                spy_cfg.IPKernelApp.exec_lines.append(lines)
+            else:
+                spy_cfg.IPKernelApp.exec_lines = [lines]
+            spy_cfg.IPKernelApp.extra_extension = extension
+            spy_cfg.LaTeXTool.backends = ['dvipng', 'matplotlib']
+        except ImportError:
+            pass
+    
+    # Merge IPython and Spyder configs. Spyder prefs will have prevalence
+    # over IPython ones
+    ip_cfg._merge(spy_cfg)
+    return ip_cfg
+
+
+def set_edit_magic(shell):
+    """Use %edit to open files in Spyder"""
+    from spyderlib.utils import programs
+    from spyderlib.baseconfig import IPYTHON_QT_MODULE, SUPPORTED_IPYTHON
+    
+    if programs.is_module_installed(IPYTHON_QT_MODULE, SUPPORTED_IPYTHON):
+        # For some users, trying to replace %edit with open_in_spyder could
+        # give a crash when starting a kernel. I've seen it after updating
+        # from 2.1
+        try:
+            shell.magics_manager.magics['line']['ed'] = \
+              shell.magics_manager.magics['line']['edit']
+            shell.magics_manager.magics['line']['edit'] = open_in_spyder
+        except:
+            pass
+    else:
+        # Don't wanna know how things were in previous versions
+        pass
+
+
+# Remove this module's path from sys.path:
+try:
+    sys.path.remove(osp.dirname(__file__))
+except ValueError:
+    pass
+
+locals().pop('__file__')
+__doc__ = ''
+__name__ = '__main__'
+
+# Add current directory to sys.path (like for any standard Python interpreter
+# executed in interactive mode):
+sys.path.insert(0, '')
+
+# Fire up the kernel instance.
+try:
+    from IPython.kernel.zmq.kernelapp import IPKernelApp  # 1.0
+except:
+    from IPython.zmq.ipkernel import IPKernelApp  # 0.13  (analysis:ignore)
+    
+ipk_temp = IPKernelApp.instance()
+ipk_temp.config = kernel_config()
+ipk_temp.initialize()
+
+__ipythonshell__ = ipk_temp.shell
+set_edit_magic(__ipythonshell__)
+
+#  Issue 977 : Since kernel.initialize() has completed execution, 
+# we can now allow the monitor to communicate the availablility of 
+# the kernel to accept front end connections.
+__ipythonkernel__ = ipk_temp
+del ipk_temp
+
+# Start the (infinite) kernel event loop.
+__ipythonkernel__.start()