# -*- coding: utf-8 -*-
#
# Copyright © 2009- The Spyder Development Team
# Licensed under the terms of the MIT License
# (see spyderlib/__init__.py for details)

"""
File used to start IPython kernels
"""

import os
import os.path as osp
import sys


def sympy_config(mpl_backend):
    """Sympy configuration"""
    if mpl_backend is not None:
        lines = """
from sympy.interactive import init_session
init_session()
%matplotlib {0}
""".format(mpl_backend)
    else:
        lines = """
from sympy.interactive import init_session
init_session()
"""

    return lines


def kernel_config():
    """Create a config object with IPython kernel options"""
    external_interpreter = \
                   os.environ.get('EXTERNAL_INTERPRETER', '').lower() == "true"

    from IPython.core.application import get_ipython_dir
<<<<<<< HEAD
    if not external_interpreter:
        from spyderlib.config.main import CONF
        from spyderlib.utils.programs import is_module_installed
    else:
        # We add "spyderlib" to sys.path for external interpreters,
        # so this works!
        # See create_kernel_spec of plugins/ipythonconsole
        from config.main import CONF
        from utils.programs import is_module_installed
=======
    from spyderlib.config.main import CONF
    from spyderlib.utils.programs import is_module_installed
    from traitlets.config.loader import Config, load_pyconfig_files
>>>>>>> 6f73ff68

    # ---- IPython config ----
    try:
        profile_path = osp.join(get_ipython_dir(), 'profile_default')
        ip_cfg = load_pyconfig_files(['ipython_config.py',
                                      'ipython_qtconsole_config.py'],
                                      profile_path)
    except:
        ip_cfg = Config()
    
    # ---- Spyder config ----
    spy_cfg = Config()
    
    # Until we implement Issue 1052
    spy_cfg.InteractiveShell.xmode = 'Plain'
    
    # Run lines of code at startup
    run_lines_o = CONF.get('ipython_console', 'startup/run_lines')
    if run_lines_o:
        spy_cfg.IPKernelApp.exec_lines = [x.strip() for x in run_lines_o.split(',')]
    else:
        spy_cfg.IPKernelApp.exec_lines = []
    
    # Pylab configuration
    mpl_backend = None
    mpl_installed = is_module_installed('matplotlib')
    pylab_o = CONF.get('ipython_console', 'pylab')

    if mpl_installed and pylab_o:
        # Get matplotlib backend
        if not external_interpreter:
            if os.environ["QT_API"] == 'pyqt5':
                qt_backend = 'qt5'
            else:
                qt_backend = 'qt'

            backend_o = CONF.get('ipython_console', 'pylab/backend', 0)
            backends = {0: 'inline', 1: qt_backend, 2: qt_backend, 3: 'osx',
                        4: 'gtk', 5: 'wx', 6: 'tk'}
            mpl_backend = backends[backend_o]
        else:
            mpl_backend = 'inline'

        # Automatically load Pylab and Numpy, or only set Matplotlib
        # backend
        autoload_pylab_o = CONF.get('ipython_console', 'pylab/autoload')
        if autoload_pylab_o:
            spy_cfg.IPKernelApp.exec_lines.append(
                                              "%pylab {0}".format(mpl_backend))
        else:
            spy_cfg.IPKernelApp.exec_lines.append(
                                         "%matplotlib {0}".format(mpl_backend))

        # Inline backend configuration
        if backends[backend_o] == 'inline':
           # Figure format
           format_o = CONF.get('ipython_console',
                               'pylab/inline/figure_format', 0)
           formats = {0: 'png', 1: 'svg'}
           spy_cfg.InlineBackend.figure_format = formats[format_o]
           
           # Resolution
           spy_cfg.InlineBackend.rc = {'figure.figsize': (6.0, 4.0),
                                   'savefig.dpi': 72,
                                   'font.size': 10,
                                   'figure.subplot.bottom': .125,
                                   'figure.facecolor': 'white',
                                   'figure.edgecolor': 'white'
                                   }
           resolution_o = CONF.get('ipython_console', 
                                   'pylab/inline/resolution')
           spy_cfg.InlineBackend.rc['savefig.dpi'] = resolution_o
           
           # Figure size
           width_o = float(CONF.get('ipython_console', 'pylab/inline/width'))
           height_o = float(CONF.get('ipython_console', 'pylab/inline/height'))
           spy_cfg.InlineBackend.rc['figure.figsize'] = (width_o, height_o)
    
    # Run a file at startup
    use_file_o = CONF.get('ipython_console', 'startup/use_run_file')
    run_file_o = CONF.get('ipython_console', 'startup/run_file')
    if use_file_o and run_file_o:
        spy_cfg.IPKernelApp.file_to_run = run_file_o
    
    # Autocall
    autocall_o = CONF.get('ipython_console', 'autocall')
    spy_cfg.ZMQInteractiveShell.autocall = autocall_o
    
    # To handle the banner by ourselves in IPython 3+
    spy_cfg.ZMQInteractiveShell.banner1 = ''
    
    # Greedy completer
    greedy_o = CONF.get('ipython_console', 'greedy_completer')
    spy_cfg.IPCompleter.greedy = greedy_o
    
    # Sympy loading
    sympy_o = CONF.get('ipython_console', 'symbolic_math')
    if sympy_o:
        lines = sympy_config(mpl_backend)
        spy_cfg.IPKernelApp.exec_lines.append(lines)

    # Merge IPython and Spyder configs. Spyder prefs will have prevalence
    # over IPython ones
    ip_cfg._merge(spy_cfg)
    return ip_cfg


def change_edit_magic(shell):
    """Use %edit to open files in Spyder"""
    try:
        shell.magics_manager.magics['line']['ed'] = \
          shell.magics_manager.magics['line']['edit']
        shell.magics_manager.magics['line']['edit'] = open_in_spyder  #analysis:ignore
    except:
        pass


def varexp(line):
    """
    Spyder's variable explorer magic
    
    Used to generate plots, histograms and images of the variables displayed
    on it.
    """
    ip = get_ipython()       #analysis:ignore
    funcname, name = line.split()
    import spyderlib.pyplot
    __fig__ = spyderlib.pyplot.figure();
    __items__ = getattr(spyderlib.pyplot, funcname[2:])(ip.user_ns[name])
    spyderlib.pyplot.show()
    del __fig__, __items__


<<<<<<< HEAD
def main():
    # Remove this module's path from sys.path:
    try:
        sys.path.remove(osp.dirname(__file__))
    except ValueError:
        pass

    try:
        locals().pop('__file__')
    except KeyError:
        pass
    __doc__ = ''
    __name__ = '__main__'

    # Add current directory to sys.path (like for any standard Python interpreter
    # executed in interactive mode):
    sys.path.insert(0, '')

    # Fire up the kernel instance.
    from IPython.kernel.zmq.kernelapp import IPKernelApp
    ipk_temp = IPKernelApp.instance()
    try:
        ipk_temp.config = kernel_config()
    except:
        pass
    ipk_temp.initialize()

    # Grabbing the kernel's shell to share its namespace with our
    # Variable Explorer
    __ipythonshell__ = ipk_temp.shell

    # Issue 977: Since kernel.initialize() has completed execution, 
    # we can now allow the monitor to communicate the availablility of
    # the kernel to accept front end connections.
    __ipythonkernel__ = ipk_temp
    del ipk_temp

    # Change %edit to open files inside Spyder
    # NOTE: Leave this and other magic modifications *after* setting
    # __ipythonkernel__ to not have problems while starting kernels
    change_edit_magic(__ipythonshell__)
    __ipythonshell__.register_magic_function(varexp)

    # Start the (infinite) kernel event loop.
    __ipythonkernel__.start()


if __name__ == '__main__':
    main()

=======
locals().pop('__file__')
__doc__ = ''
__name__ = '__main__'

# Add current directory to sys.path (like for any standard Python interpreter
# executed in interactive mode):
sys.path.insert(0, '')

# Fire up the kernel instance.
from ipykernel.kernelapp import IPKernelApp
ipk_temp = IPKernelApp.instance()
ipk_temp.config = kernel_config()
ipk_temp.initialize()

# Grabbing the kernel's shell to share its namespace with our
# Variable Explorer
__ipythonshell__ = ipk_temp.shell

# Issue 977 : Since kernel.initialize() has completed execution, 
# we can now allow the monitor to communicate the availablility of 
# the kernel to accept front end connections.
__ipythonkernel__ = ipk_temp
del ipk_temp

# Change %edit to open files inside Spyder
# NOTE: Leave this and other magic modifications *after* setting
# __ipythonkernel__ to not have problems while starting kernels
change_edit_magic(__ipythonshell__)
__ipythonshell__.register_magic_function(varexp)

# Start the (infinite) kernel event loop.
__ipythonkernel__.start()

>>>>>>> 6f73ff68
<|MERGE_RESOLUTION|>--- conflicted
+++ resolved
@@ -1,272 +1,231 @@
-# -*- coding: utf-8 -*-
-#
-# Copyright © 2009- The Spyder Development Team
-# Licensed under the terms of the MIT License
-# (see spyderlib/__init__.py for details)
-
-"""
-File used to start IPython kernels
-"""
-
-import os
-import os.path as osp
-import sys
-
-
-def sympy_config(mpl_backend):
-    """Sympy configuration"""
-    if mpl_backend is not None:
-        lines = """
-from sympy.interactive import init_session
-init_session()
-%matplotlib {0}
-""".format(mpl_backend)
-    else:
-        lines = """
-from sympy.interactive import init_session
-init_session()
-"""
-
-    return lines
-
-
-def kernel_config():
-    """Create a config object with IPython kernel options"""
-    external_interpreter = \
-                   os.environ.get('EXTERNAL_INTERPRETER', '').lower() == "true"
-
-    from IPython.core.application import get_ipython_dir
-<<<<<<< HEAD
-    if not external_interpreter:
-        from spyderlib.config.main import CONF
-        from spyderlib.utils.programs import is_module_installed
-    else:
-        # We add "spyderlib" to sys.path for external interpreters,
-        # so this works!
-        # See create_kernel_spec of plugins/ipythonconsole
-        from config.main import CONF
-        from utils.programs import is_module_installed
-=======
-    from spyderlib.config.main import CONF
-    from spyderlib.utils.programs import is_module_installed
-    from traitlets.config.loader import Config, load_pyconfig_files
->>>>>>> 6f73ff68
-
-    # ---- IPython config ----
-    try:
-        profile_path = osp.join(get_ipython_dir(), 'profile_default')
-        ip_cfg = load_pyconfig_files(['ipython_config.py',
-                                      'ipython_qtconsole_config.py'],
-                                      profile_path)
-    except:
-        ip_cfg = Config()
-    
-    # ---- Spyder config ----
-    spy_cfg = Config()
-    
-    # Until we implement Issue 1052
-    spy_cfg.InteractiveShell.xmode = 'Plain'
-    
-    # Run lines of code at startup
-    run_lines_o = CONF.get('ipython_console', 'startup/run_lines')
-    if run_lines_o:
-        spy_cfg.IPKernelApp.exec_lines = [x.strip() for x in run_lines_o.split(',')]
-    else:
-        spy_cfg.IPKernelApp.exec_lines = []
-    
-    # Pylab configuration
-    mpl_backend = None
-    mpl_installed = is_module_installed('matplotlib')
-    pylab_o = CONF.get('ipython_console', 'pylab')
-
-    if mpl_installed and pylab_o:
-        # Get matplotlib backend
-        if not external_interpreter:
-            if os.environ["QT_API"] == 'pyqt5':
-                qt_backend = 'qt5'
-            else:
-                qt_backend = 'qt'
-
-            backend_o = CONF.get('ipython_console', 'pylab/backend', 0)
-            backends = {0: 'inline', 1: qt_backend, 2: qt_backend, 3: 'osx',
-                        4: 'gtk', 5: 'wx', 6: 'tk'}
-            mpl_backend = backends[backend_o]
-        else:
-            mpl_backend = 'inline'
-
-        # Automatically load Pylab and Numpy, or only set Matplotlib
-        # backend
-        autoload_pylab_o = CONF.get('ipython_console', 'pylab/autoload')
-        if autoload_pylab_o:
-            spy_cfg.IPKernelApp.exec_lines.append(
-                                              "%pylab {0}".format(mpl_backend))
-        else:
-            spy_cfg.IPKernelApp.exec_lines.append(
-                                         "%matplotlib {0}".format(mpl_backend))
-
-        # Inline backend configuration
-        if backends[backend_o] == 'inline':
-           # Figure format
-           format_o = CONF.get('ipython_console',
-                               'pylab/inline/figure_format', 0)
-           formats = {0: 'png', 1: 'svg'}
-           spy_cfg.InlineBackend.figure_format = formats[format_o]
-           
-           # Resolution
-           spy_cfg.InlineBackend.rc = {'figure.figsize': (6.0, 4.0),
-                                   'savefig.dpi': 72,
-                                   'font.size': 10,
-                                   'figure.subplot.bottom': .125,
-                                   'figure.facecolor': 'white',
-                                   'figure.edgecolor': 'white'
-                                   }
-           resolution_o = CONF.get('ipython_console', 
-                                   'pylab/inline/resolution')
-           spy_cfg.InlineBackend.rc['savefig.dpi'] = resolution_o
-           
-           # Figure size
-           width_o = float(CONF.get('ipython_console', 'pylab/inline/width'))
-           height_o = float(CONF.get('ipython_console', 'pylab/inline/height'))
-           spy_cfg.InlineBackend.rc['figure.figsize'] = (width_o, height_o)
-    
-    # Run a file at startup
-    use_file_o = CONF.get('ipython_console', 'startup/use_run_file')
-    run_file_o = CONF.get('ipython_console', 'startup/run_file')
-    if use_file_o and run_file_o:
-        spy_cfg.IPKernelApp.file_to_run = run_file_o
-    
-    # Autocall
-    autocall_o = CONF.get('ipython_console', 'autocall')
-    spy_cfg.ZMQInteractiveShell.autocall = autocall_o
-    
-    # To handle the banner by ourselves in IPython 3+
-    spy_cfg.ZMQInteractiveShell.banner1 = ''
-    
-    # Greedy completer
-    greedy_o = CONF.get('ipython_console', 'greedy_completer')
-    spy_cfg.IPCompleter.greedy = greedy_o
-    
-    # Sympy loading
-    sympy_o = CONF.get('ipython_console', 'symbolic_math')
-    if sympy_o:
-        lines = sympy_config(mpl_backend)
-        spy_cfg.IPKernelApp.exec_lines.append(lines)
-
-    # Merge IPython and Spyder configs. Spyder prefs will have prevalence
-    # over IPython ones
-    ip_cfg._merge(spy_cfg)
-    return ip_cfg
-
-
-def change_edit_magic(shell):
-    """Use %edit to open files in Spyder"""
-    try:
-        shell.magics_manager.magics['line']['ed'] = \
-          shell.magics_manager.magics['line']['edit']
-        shell.magics_manager.magics['line']['edit'] = open_in_spyder  #analysis:ignore
-    except:
-        pass
-
-
-def varexp(line):
-    """
-    Spyder's variable explorer magic
-    
-    Used to generate plots, histograms and images of the variables displayed
-    on it.
-    """
-    ip = get_ipython()       #analysis:ignore
-    funcname, name = line.split()
-    import spyderlib.pyplot
-    __fig__ = spyderlib.pyplot.figure();
-    __items__ = getattr(spyderlib.pyplot, funcname[2:])(ip.user_ns[name])
-    spyderlib.pyplot.show()
-    del __fig__, __items__
-
-
-<<<<<<< HEAD
-def main():
-    # Remove this module's path from sys.path:
-    try:
-        sys.path.remove(osp.dirname(__file__))
-    except ValueError:
-        pass
-
-    try:
-        locals().pop('__file__')
-    except KeyError:
-        pass
-    __doc__ = ''
-    __name__ = '__main__'
-
-    # Add current directory to sys.path (like for any standard Python interpreter
-    # executed in interactive mode):
-    sys.path.insert(0, '')
-
-    # Fire up the kernel instance.
-    from IPython.kernel.zmq.kernelapp import IPKernelApp
-    ipk_temp = IPKernelApp.instance()
-    try:
-        ipk_temp.config = kernel_config()
-    except:
-        pass
-    ipk_temp.initialize()
-
-    # Grabbing the kernel's shell to share its namespace with our
-    # Variable Explorer
-    __ipythonshell__ = ipk_temp.shell
-
-    # Issue 977: Since kernel.initialize() has completed execution, 
-    # we can now allow the monitor to communicate the availablility of
-    # the kernel to accept front end connections.
-    __ipythonkernel__ = ipk_temp
-    del ipk_temp
-
-    # Change %edit to open files inside Spyder
-    # NOTE: Leave this and other magic modifications *after* setting
-    # __ipythonkernel__ to not have problems while starting kernels
-    change_edit_magic(__ipythonshell__)
-    __ipythonshell__.register_magic_function(varexp)
-
-    # Start the (infinite) kernel event loop.
-    __ipythonkernel__.start()
-
-
-if __name__ == '__main__':
-    main()
-
-=======
-locals().pop('__file__')
-__doc__ = ''
-__name__ = '__main__'
-
-# Add current directory to sys.path (like for any standard Python interpreter
-# executed in interactive mode):
-sys.path.insert(0, '')
-
-# Fire up the kernel instance.
-from ipykernel.kernelapp import IPKernelApp
-ipk_temp = IPKernelApp.instance()
-ipk_temp.config = kernel_config()
-ipk_temp.initialize()
-
-# Grabbing the kernel's shell to share its namespace with our
-# Variable Explorer
-__ipythonshell__ = ipk_temp.shell
-
-# Issue 977 : Since kernel.initialize() has completed execution, 
-# we can now allow the monitor to communicate the availablility of 
-# the kernel to accept front end connections.
-__ipythonkernel__ = ipk_temp
-del ipk_temp
-
-# Change %edit to open files inside Spyder
-# NOTE: Leave this and other magic modifications *after* setting
-# __ipythonkernel__ to not have problems while starting kernels
-change_edit_magic(__ipythonshell__)
-__ipythonshell__.register_magic_function(varexp)
-
-# Start the (infinite) kernel event loop.
-__ipythonkernel__.start()
-
->>>>>>> 6f73ff68
+# -*- coding: utf-8 -*-
+#
+# Copyright © 2009- The Spyder Development Team
+# Licensed under the terms of the MIT License
+# (see spyderlib/__init__.py for details)
+
+"""
+File used to start IPython kernels
+"""
+
+import os
+import os.path as osp
+import sys
+
+
+def sympy_config(mpl_backend):
+    """Sympy configuration"""
+    if mpl_backend is not None:
+        lines = """
+from sympy.interactive import init_session
+init_session()
+%matplotlib {0}
+""".format(mpl_backend)
+    else:
+        lines = """
+from sympy.interactive import init_session
+init_session()
+"""
+
+    return lines
+
+
+def kernel_config():
+    """Create a config object with IPython kernel options"""
+    external_interpreter = \
+                   os.environ.get('EXTERNAL_INTERPRETER', '').lower() == "true"
+
+
+    from IPython.core.application import get_ipython_dir
+    from traitlets.config.loader import Config, load_pyconfig_file
+    if not external_interpreter:
+        from spyderlib.config.main import CONF
+        from spyderlib.utils.programs import is_module_installed
+    else:
+        # We add "spyderlib" to sys.path for external interpreters,
+        # so this works!
+        # See create_kernel_spec of plugins/ipythonconsole
+        from config.main import CONF
+        from utils.programs import is_module_installed
+
+    # ---- IPython config ----
+    try:
+        profile_path = osp.join(get_ipython_dir(), 'profile_default')
+        ip_cfg = load_pyconfig_files(['ipython_config.py',
+                                      'ipython_qtconsole_config.py'],
+                                      profile_path)
+    except:
+        ip_cfg = Config()
+    
+    # ---- Spyder config ----
+    spy_cfg = Config()
+    
+    # Until we implement Issue 1052
+    spy_cfg.InteractiveShell.xmode = 'Plain'
+    
+    # Run lines of code at startup
+    run_lines_o = CONF.get('ipython_console', 'startup/run_lines')
+    if run_lines_o:
+        spy_cfg.IPKernelApp.exec_lines = [x.strip() for x in run_lines_o.split(',')]
+    else:
+        spy_cfg.IPKernelApp.exec_lines = []
+    
+    # Pylab configuration
+    mpl_backend = None
+    mpl_installed = is_module_installed('matplotlib')
+    pylab_o = CONF.get('ipython_console', 'pylab')
+
+    if mpl_installed and pylab_o:
+        # Get matplotlib backend
+        if not external_interpreter:
+            if os.environ["QT_API"] == 'pyqt5':
+                qt_backend = 'qt5'
+            else:
+                qt_backend = 'qt'
+
+            backend_o = CONF.get('ipython_console', 'pylab/backend', 0)
+            backends = {0: 'inline', 1: qt_backend, 2: qt_backend, 3: 'osx',
+                        4: 'gtk', 5: 'wx', 6: 'tk'}
+            mpl_backend = backends[backend_o]
+        else:
+            mpl_backend = 'inline'
+
+        # Automatically load Pylab and Numpy, or only set Matplotlib
+        # backend
+        autoload_pylab_o = CONF.get('ipython_console', 'pylab/autoload')
+        if autoload_pylab_o:
+            spy_cfg.IPKernelApp.exec_lines.append(
+                                              "%pylab {0}".format(mpl_backend))
+        else:
+            spy_cfg.IPKernelApp.exec_lines.append(
+                                         "%matplotlib {0}".format(mpl_backend))
+
+        # Inline backend configuration
+        if backends[backend_o] == 'inline':
+           # Figure format
+           format_o = CONF.get('ipython_console',
+                               'pylab/inline/figure_format', 0)
+           formats = {0: 'png', 1: 'svg'}
+           spy_cfg.InlineBackend.figure_format = formats[format_o]
+           
+           # Resolution
+           spy_cfg.InlineBackend.rc = {'figure.figsize': (6.0, 4.0),
+                                   'savefig.dpi': 72,
+                                   'font.size': 10,
+                                   'figure.subplot.bottom': .125,
+                                   'figure.facecolor': 'white',
+                                   'figure.edgecolor': 'white'
+                                   }
+           resolution_o = CONF.get('ipython_console', 
+                                   'pylab/inline/resolution')
+           spy_cfg.InlineBackend.rc['savefig.dpi'] = resolution_o
+           
+           # Figure size
+           width_o = float(CONF.get('ipython_console', 'pylab/inline/width'))
+           height_o = float(CONF.get('ipython_console', 'pylab/inline/height'))
+           spy_cfg.InlineBackend.rc['figure.figsize'] = (width_o, height_o)
+    
+    # Run a file at startup
+    use_file_o = CONF.get('ipython_console', 'startup/use_run_file')
+    run_file_o = CONF.get('ipython_console', 'startup/run_file')
+    if use_file_o and run_file_o:
+        spy_cfg.IPKernelApp.file_to_run = run_file_o
+    
+    # Autocall
+    autocall_o = CONF.get('ipython_console', 'autocall')
+    spy_cfg.ZMQInteractiveShell.autocall = autocall_o
+    
+    # To handle the banner by ourselves in IPython 3+
+    spy_cfg.ZMQInteractiveShell.banner1 = ''
+    
+    # Greedy completer
+    greedy_o = CONF.get('ipython_console', 'greedy_completer')
+    spy_cfg.IPCompleter.greedy = greedy_o
+    
+    # Sympy loading
+    sympy_o = CONF.get('ipython_console', 'symbolic_math')
+    if sympy_o:
+        lines = sympy_config(mpl_backend)
+        spy_cfg.IPKernelApp.exec_lines.append(lines)
+
+    # Merge IPython and Spyder configs. Spyder prefs will have prevalence
+    # over IPython ones
+    ip_cfg._merge(spy_cfg)
+    return ip_cfg
+
+
+def change_edit_magic(shell):
+    """Use %edit to open files in Spyder"""
+    try:
+        shell.magics_manager.magics['line']['ed'] = \
+          shell.magics_manager.magics['line']['edit']
+        shell.magics_manager.magics['line']['edit'] = open_in_spyder  #analysis:ignore
+    except:
+        pass
+
+
+def varexp(line):
+    """
+    Spyder's variable explorer magic
+    
+    Used to generate plots, histograms and images of the variables displayed
+    on it.
+    """
+    ip = get_ipython()       #analysis:ignore
+    funcname, name = line.split()
+    import spyderlib.pyplot
+    __fig__ = spyderlib.pyplot.figure();
+    __items__ = getattr(spyderlib.pyplot, funcname[2:])(ip.user_ns[name])
+    spyderlib.pyplot.show()
+    del __fig__, __items__
+
+
+def main():
+    # Remove this module's path from sys.path:
+    try:
+        sys.path.remove(osp.dirname(__file__))
+    except ValueError:
+        pass
+
+    try:
+        locals().pop('__file__')
+    except KeyError:
+        pass
+    __doc__ = ''
+    __name__ = '__main__'
+
+    # Add current directory to sys.path (like for any standard Python interpreter
+    # executed in interactive mode):
+    sys.path.insert(0, '')
+
+    # Fire up the kernel instance.
+    from ipykernel.kernelapp import IPKernelApp
+    ipk_temp = IPKernelApp.instance()
+    try:
+        ipk_temp.config = kernel_config()
+    except:
+        pass
+    ipk_temp.initialize()
+
+    # Grabbing the kernel's shell to share its namespace with our
+    # Variable Explorer
+    __ipythonshell__ = ipk_temp.shell
+
+    # Issue 977: Since kernel.initialize() has completed execution, 
+    # we can now allow the monitor to communicate the availablility of
+    # the kernel to accept front end connections.
+    __ipythonkernel__ = ipk_temp
+    del ipk_temp
+
+    # Change %edit to open files inside Spyder
+    # NOTE: Leave this and other magic modifications *after* setting
+    # __ipythonkernel__ to not have problems while starting kernels
+    change_edit_magic(__ipythonshell__)
+    __ipythonshell__.register_magic_function(varexp)
+
+    # Start the (infinite) kernel event loop.
+    __ipythonkernel__.start()
+
+
+if __name__ == '__main__':
+    main()