--- conflicted
+++ resolved
@@ -21,15 +21,10 @@
 from spyder.config.gui import get_font
 from spyder.config import utils
 from spyder.py3compat import PY3
-<<<<<<< HEAD
-from spyder.utils.conda import get_list_conda_envs
+from spyder.utils.conda import is_conda_env, get_list_conda_envs
 from spyder.utils.misc import get_list_pyenv_envs
 from spyder.utils.qthelpers import (add_actions, create_action,
                                     create_waitspinner)
-=======
-from spyder.utils.qthelpers import create_waitspinner
-from spyder.utils.conda import is_conda_env
->>>>>>> 3586263f
 
 
 class StatusBarWidget(QWidget):
@@ -238,8 +233,7 @@
     def __init__(self, parent, statusbar, icon=None):
         """Status bar widget for displaying the current conda environment."""
         self._interpreter = None
-<<<<<<< HEAD
-        super(CondaStatus, self).__init__(parent, statusbar, icon=icon)
+        super(InterpreterStatus, self).__init__(parent, statusbar, icon=icon)
         self.main = parent
         self.env_actions = []
         self.path_to_env = {}
@@ -281,56 +275,6 @@
         name = self.path_to_env[path]
         _, version = self.envs[name]
         return '{env} ({version})'.format(env=name, version=version)
-=======
-        super(InterpreterStatus, self).__init__(parent, statusbar, icon=icon)
-
-    def _get_interpreter_env_info(self):
-        """Get conda environment information."""
-        try:
-            out, err = subprocess.Popen(
-                [self._interpreter, '-V'],
-                stdout=subprocess.PIPE,
-                stderr=subprocess.PIPE
-            ).communicate()
-
-            if PY3:
-                out = out.decode()
-                err = err.decode()
-        except Exception:
-            out = ''
-            err = ''
-
-        return out, err
-
-    def _process_interpreter_env_info(self):
-        """Process conda environment information."""
-        out, err = self._get_interpreter_env_info()
-        out = out or err  # Anaconda base python prints to stderr
-        out = out.split('\n')[0]
-        parts = out.split()
-
-        if len(parts) >= 2:
-            out = ' '.join(parts[:2])
-
-        if is_conda_env(pyexec=self._interpreter):
-            envs_folder = os.path.sep + 'envs' + os.path.sep
-            if envs_folder in self._interpreter:
-                if os.name == 'nt':
-                    env = os.path.dirname(self._interpreter)
-                else:
-                    env = os.path.dirname(os.path.dirname(self._interpreter))
-                env = os.path.basename(env)
-            else:
-                env = 'base'
-            env = 'conda: ' + env
-        elif running_in_mac_app(self._interpreter):
-            env = 'internal'
-        else:
-            env = 'venv'  # Update when additional environments are supported
-
-        text = '{env} ({version})'.format(env=env, version=out)
-        return text
->>>>>>> 3586263f
 
     def get_tooltip(self):
         """Override api method."""
@@ -339,13 +283,7 @@
     def update_interpreter(self, interpreter):
         """Set main interpreter and update information."""
         self._interpreter = interpreter
-<<<<<<< HEAD
         text = self._get_env_info(interpreter)
-=======
-
-        text = self._process_interpreter_env_info()
-
->>>>>>> 3586263f
         self.set_value(text)
         self.update_tooltip()
 
