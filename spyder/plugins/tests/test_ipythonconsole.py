--- conflicted
+++ resolved
@@ -38,16 +38,6 @@
             qtbot.keyClick(w, Qt.Key_Enter)
 
 
-<<<<<<< HEAD
-def pass_qmessagebox(qtbot):
-    top_level_widgets = QApplication.topLevelWidgets()
-    for w in top_level_widgets:
-        if isinstance(w, QMessageBox):
-            qtbot.keyClick(w, Qt.Key_Enter)
-
-
-=======
->>>>>>> 3ca1791e
 #==============================================================================
 # Qt Test Fixtures
 #==============================================================================
@@ -67,9 +57,6 @@
 #==============================================================================
 @flaky(max_runs=10)
 @pytest.mark.skipif(os.name == 'nt', reason="It times out on Windows")
-<<<<<<< HEAD
-def test_ctrl_c_dbg(ipyconsole, qtbot):
-=======
 def test_run_doctest(ipyconsole, qtbot):
     """
     Test that doctests can be run without problems
@@ -137,8 +124,7 @@
 
 @flaky(max_runs=10)
 @pytest.mark.skipif(os.name == 'nt', reason="It times out on Windows")
-def test_forced_restart_kernel(ipyconsole, qtbot):
->>>>>>> 3ca1791e
+def test_ctrl_c_dbg(ipyconsole, qtbot):
     """
     Test that Ctrl+C works while debugging
     """
@@ -146,15 +132,9 @@
     client = ipyconsole.get_current_client()
     qtbot.waitUntil(lambda: shell._prompt_html is not None, timeout=SHELL_TIMEOUT)
 
-<<<<<<< HEAD
     # Give focus to the widget that's going to receive clicks
     control = ipyconsole.get_focus_widget()
     control.setFocus()
-=======
-    # Do an assigment to verify that it's not there after restarting
-    with qtbot.waitSignal(shell.executed):
-        shell.execute('a = 10')
->>>>>>> 3ca1791e
 
     # Generate a traceback and enter debugging mode
     with qtbot.waitSignal(shell.executed):
@@ -226,11 +206,7 @@
 
     # Restart kernel and wait until it's up again
     shell._prompt_html = None
-<<<<<<< HEAD
-    QTimer.singleShot(1000, lambda: pass_qmessagebox(qtbot))
-=======
     QTimer.singleShot(1000, lambda: close_message_box(qtbot))
->>>>>>> 3ca1791e
     client.restart_kernel()
     qtbot.waitUntil(lambda: shell._prompt_html is not None, timeout=SHELL_TIMEOUT)
 
