--- conflicted
+++ resolved
@@ -492,21 +492,11 @@
         """
         editorstack = self.get_editorstack()
         if CONF.get('editor', 'save_all_before_run', True):
-<<<<<<< HEAD
             editorstack.save_all(save_new_files=False)
         editor = self.get_editor(filename)
 
         if editor is None:
-            # Load it from file instead
-            text, _enc = encoding.read(filename)
-            return text
-=======
-            editorstack.save_all()
-        editor = self.get_editor(filename)
-
-        if editor is None:
             return None
->>>>>>> 8bac58f6
 
         return editor.toPlainText()
 
@@ -516,11 +506,7 @@
         """
         editorstack = self.get_editorstack()
         if CONF.get('editor', 'save_all_before_run', True):
-<<<<<<< HEAD
             editorstack.save_all(save_new_files=False)
-=======
-            editorstack.save_all()
->>>>>>> 8bac58f6
         editor = self.get_editor(filename)
 
         if editor is None:
