# -*- coding: utf-8 -*-
#
# Copyright © Spyder Project Contributors
# Licensed under the terms of the MIT License
# (see spyder/__init__.py for details)

"""
Widget that handles communications between a console in debugging
mode and Spyder
"""

from distutils.version import LooseVersion
import re
import pdb

<<<<<<< HEAD
from spyder.py3compat import PY2
if not PY2:
    from IPython.core.inputtransformer2 import TransformerManager
else:
    from IPython.core.inputsplitter import IPythonInputSplitter
from qtconsole.rich_jupyter_widget import RichJupyterWidget
from IPython.core.history import HistoryManager

from spyder.config.manager import CONF
from spyder.config.base import get_conf_path
=======
from IPython import __version__ as ipy_version
from IPython.core.history import HistoryManager
from qtconsole.rich_jupyter_widget import RichJupyterWidget

from spyder.config.base import get_conf_path
from spyder.config.manager import CONF

if LooseVersion(ipy_version) < LooseVersion('7.0.0'):
    from IPython.core.inputsplitter import IPythonInputSplitter
else:
    from IPython.core.inputtransformer2 import TransformerManager
>>>>>>> 71d4c84f


class PdbHistory(HistoryManager):

    def _get_hist_file_name(self, profile=None):
        """
        Get default pdb history file name.

        The profile parameter is ignored, but must exist for compatibility with
        the parent class.
        """
        return get_conf_path('pdb_history.sqlite')


class DebuggingHistoryWidget(RichJupyterWidget):
    """
    Widget with the necessary attributes and methods to override the pdb
    history mechanism while debugging.
    """
    PDB_HIST_MAX = 400

    def __init__(self, *args, **kwargs):
        # History
        self._pdb_history_input_number = 0  # Input number for current session
        self._pdb_history_file = PdbHistory()
        self._pdb_history = [
            line[-1] for line in self._pdb_history_file.get_tail(
                self.PDB_HIST_MAX, include_latest=True)]
        self._pdb_history_edits = {}  # Temporary history edits
        self._pdb_history_index = len(self._pdb_history)
        # super init
        super(DebuggingHistoryWidget, self).__init__(*args, **kwargs)

    # --- Public API --------------------------------------------------
    def shutdown(self):
        """Shutdown the widget"""
        try:
            self._pdb_history_file.save_thread.stop()
            self._pdb_history_file.db.close()
        except AttributeError:
            pass

    def new_history_session(self):
        """Start a new history session."""
        self._pdb_history_input_number = 0
        self._pdb_history_file.new_session()

    def end_history_session(self):
        """End an history session."""
        self._pdb_history_input_number = 0
        self._pdb_history_file.end_session()

    def add_to_pdb_history(self, line):
        """Add command to history"""
        self._pdb_history_input_number += 1
        line_num = self._pdb_history_input_number
        self._pdb_history_index = len(self._pdb_history)
        self._pdb_history_edits = {}
        line = line.rstrip()
        if not line:
            return

        # If repeated line
        history = self._pdb_history
        if len(history) > 0 and history[-1] == line:
            return

        cmd = line.split(" ")[0]
        args = line.split(" ")[1:]
        is_pdb_cmd = (
            cmd.strip() and cmd[0] != '!' and "do_" + cmd in dir(pdb.Pdb))
        if cmd and (not is_pdb_cmd or len(args) > 0):
            self._pdb_history.append(line)
            self._pdb_history_index = len(self._pdb_history)
            self._pdb_history_file.store_inputs(line_num, line)

    # --- Private API (overrode by us) --------------------------------
    @property
    def _history(self):
        """Get history."""
        if self.is_debugging():
            return self._pdb_history
        else:
            return self.__history

    @_history.setter
    def _history(self, history):
        """Set history."""
        if self.is_debugging():
            self._pdb_history = history
        else:
            self.__history = history

    @property
    def _history_edits(self):
        """Get edited history."""
        if self.is_debugging():
            return self._pdb_history_edits
        else:
            return self.__history_edits

    @_history_edits.setter
    def _history_edits(self, history_edits):
        """Set edited history."""
        if self.is_debugging():
            self._pdb_history_edits = history_edits
        else:
            self.__history_edits = history_edits

    @property
    def _history_index(self):
        """Get history index."""
        if self.is_debugging():
            return self._pdb_history_index
        else:
            return self.__history_index

    @_history_index.setter
    def _history_index(self, history_index):
        """Set history index."""
        if self.is_debugging():
            self._pdb_history_index = history_index
        else:
            self.__history_index = history_index


class DebuggingWidget(DebuggingHistoryWidget):
    """
    Widget with the necessary attributes and methods to handle
    communications between a console in debugging mode and
    Spyder
    """

    def __init__(self, *args, **kwargs):
        # Communication state
        self._pdb_in_loop = 0  # NUmber of debbuging loop we are in
        self._pdb_input_ready = False  # Can we send a command now
        self._waiting_pdb_input = False  # Are we waiting on the user
        # Other state
        self._pdb_prompt = (None, None)  # prompt, password
        self._pdb_last_cmd = ''  # last command sent to pdb
        self._pdb_frame_loc = (None, None)  # fname, lineno
        # Command queue
        self._pdb_input_queue = []  # List of (code, hidden, echo_stack_entry)
        # Temporary flags
        self._tmp_reading = False
        # super init
        super(DebuggingWidget, self).__init__(*args, **kwargs)

    # --- Public API --------------------------------------------------

    def will_close(self, externally_managed):
        """
        Close the save thread and database file.
        """
        try:
            self._pdb_history_file.save_thread.stop()
        except AttributeError:
            pass
        try:
            self._pdb_history_file.db.close()
        except AttributeError:
            pass

    # --- Comm API --------------------------------------------------

    def set_debug_state(self, is_debugging):
        """Update the debug state."""
        if is_debugging:
            self._pdb_in_loop += 1
        elif self.is_debugging():
            self._pdb_in_loop -= 1
        # If debugging starts or stops, clear the input queue.
        self._pdb_input_queue = []
        self._pdb_frame_loc = (None, None)

        # start/stop pdb history session
        if self.is_debugging():
            self.new_history_session()
        else:
            self.end_history_session()

        self.sig_pdb_state.emit(self.is_debugging(), self.get_pdb_last_step())

    def pdb_execute(self, line, hidden=False, echo_stack_entry=True,
                    add_history=True):
        """
        Send line to the pdb kernel if possible.

        Parameters
        ----------
        line: str
            the line to execute

        hidden: bool
            If the line should be hidden

        echo_stack_entry: bool
            If not hidden, if the stack entry should be printed

        add_history: bool
            If not hidden, wether the line should be added to history
        """
        if not self.is_debugging():
            return

        if not line.strip():
            # Must get the last genuine command
            line = self._pdb_last_cmd

        if hidden:
            # Don't show stack entry if hidden
            echo_stack_entry = False
        else:
            if not self.is_waiting_pdb_input():
                # We can't execute this if we are not waiting for pdb input
                self._pdb_input_queue.append(
                    (line, hidden, echo_stack_entry, add_history))
                return

            if line.strip():
                self._pdb_last_cmd = line

            # Print the text if it is programatically added.
            if line.strip() != self.input_buffer.strip():
                self.input_buffer = line
            self._append_plain_text('\n')

            if add_history:
                # Save history to browse it later
                self.add_to_pdb_history(line)

            # Set executing to true and save the input buffer
            self._input_buffer_executing = self.input_buffer
            self._executing = True
            self._waiting_pdb_input = False

            # Disable the console
            self._tmp_reading = False
            self._finalize_input_request()
            hidden = True

        if self._pdb_input_ready:
            # Print the string to the console
            self._pdb_input_ready = False
            return self.call_kernel(interrupt=True).pdb_input_reply(
                line, echo_stack_entry=echo_stack_entry)

        self._pdb_input_queue.append(
            (line, hidden, echo_stack_entry, add_history))

    def get_pdb_settings(self):
        """Get pdb settings"""
        return {
            "breakpoints": CONF.get('run', 'breakpoints', {}),
            "pdb_ignore_lib": CONF.get(
                'run', 'pdb_ignore_lib', False),
            "pdb_execute_events": CONF.get(
                'run', 'pdb_execute_events', False),
            }

    # --- To Sort --------------------------------------------------
    def set_spyder_breakpoints(self):
        """Set Spyder breakpoints into a debugging session"""
        self.call_kernel(interrupt=True).set_breakpoints(
            CONF.get('run', 'breakpoints', {}))

    def set_pdb_ignore_lib(self):
        """Set pdb_ignore_lib into a debugging session"""
        self.call_kernel(interrupt=True).set_pdb_ignore_lib(
            CONF.get('run', 'pdb_ignore_lib', False))

    def set_pdb_execute_events(self):
        """Set pdb_execute_events into a debugging session"""
        self.call_kernel(interrupt=True).set_pdb_execute_events(
            CONF.get('run', 'pdb_execute_events', False))

    def do_where(self):
        """Where was called, go to the current location."""
        fname, lineno = self._pdb_frame_loc
        if fname:
            self.sig_pdb_step.emit(fname, lineno)

    def refresh_from_pdb(self, pdb_state):
        """
        Refresh Variable Explorer and Editor from a Pdb session,
        after running any pdb command.

        See publish_pdb_state and notify_spyder in spyder_kernels
        """
        if 'step' in pdb_state and 'fname' in pdb_state['step']:
            fname = pdb_state['step']['fname']
            lineno = pdb_state['step']['lineno']

            # Only step if the location changed
            if (fname, lineno) != self._pdb_frame_loc:
                self.sig_pdb_step.emit(fname, lineno)

            self._pdb_frame_loc = (fname, lineno)

        if 'namespace_view' in pdb_state:
            self.set_namespace_view(pdb_state['namespace_view'])

        if 'var_properties' in pdb_state:
            self.set_var_properties(pdb_state['var_properties'])

    def set_pdb_state(self, pdb_state):
        """Set current pdb state."""
        if pdb_state is not None and isinstance(pdb_state, dict):
            self._refresh_from_pdb(pdb_state)

    def get_pdb_last_step(self):
        """Get last pdb step retrieved from a Pdb session."""
        fname, lineno = self._pdb_frame_loc
        if fname is None:
            return {}
        return {'fname': fname,
                'lineno': lineno}

    def is_debugging(self):
        """Check if we are debugging."""
        return self._pdb_in_loop > 0

    def is_waiting_pdb_input(self):
        """Check if we are waiting a pdb input."""
        # If the comm is not open, self._pdb_in_loop can not be set
        return self.is_debugging() and self._waiting_pdb_input

    # ---- Public API (overrode by us) ----------------------------
    def reset(self, clear=False):
        """
        Resets the widget to its initial state if ``clear`` parameter
        is True
        """
        super(DebuggingWidget, self).reset(clear)
        # Make sure the prompt is printed
        if clear and self.is_waiting_pdb_input():
            prompt, password = self._pdb_prompt
            self.kernel_client.iopub_channel.flush()
            self._reading = False
            self._readline(prompt=prompt, callback=self._pdb_readline_callback,
                           password=password)

    # --- Private API --------------------------------------------------
    def _redefine_complete_for_dbg(self, client):
        """Redefine kernel client's complete method to work while debugging."""

        original_complete = client.complete

        def complete(code, cursor_pos=None):
            if self.is_waiting_pdb_input() and client.comm_channel:
                shell_channel = client.shell_channel
                client._shell_channel = client.comm_channel
                try:
                    return original_complete(code, cursor_pos)
                finally:
                    client._shell_channel = shell_channel
            else:
                return original_complete(code, cursor_pos)

        client.complete = complete

    def _update_pdb_prompt(self, prompt, password):
        """Update the prompt that is recognised as a pdb prompt."""
        if prompt == self._pdb_prompt[0]:
            # Nothing to do
            return
        # Adapted from qtconsole/frontend_widget.py
        # This adds `prompt` as a prompt self._highlighter recognises
        self._highlighter._ipy_prompt_re = re.compile(
            r'^({})?([ \t]*{}|[ \t]*In \[\d+\]: |[ \t]*\ \ \ \.\.\.+: )'
            .format(re.escape(self.other_output_prefix), re.escape(prompt)))
        self._pdb_prompt = (prompt, password)

    def _is_pdb_complete(self, source):
        """
        Check if the pdb input is ready to be executed.
        """
        if source and source[0] == '!':
            source = source[1:]
        if LooseVersion(ipy_version) < LooseVersion('7.0.0'):
            tm = IPythonInputSplitter()
        else:
            tm = TransformerManager()
        complete, indent = tm.check_complete(source)
        if indent is not None:
            indent = indent * ' '
        return complete != 'incomplete', indent

    def execute(self, source=None, hidden=False, interactive=False):
        """
        Executes source or the input buffer, possibly prompting for more
        input.

        Do not use to run pdb commands (such as `continue`).
        Use pdb_execute instead. This will add a '!' in front of the code.
        """
        if self.is_waiting_pdb_input():
            if source is None:
                if hidden:
                    # Nothing to execute
                    return
                else:
                    source = self.input_buffer
            else:
                source = '!' + source
                if not hidden:
                    self.input_buffer = source

            if interactive:
                # Add a continuation propt if not complete
                complete, indent = self._is_pdb_complete(source)
                if not complete:
                    self.do_execute(source, complete, indent)
                    return
            if hidden:
                self.pdb_execute(source, hidden)
            else:
                if self._reading_callback:
                    self._reading_callback()

            return
        if not self._executing:
            # Only execute if not executing
            return super(DebuggingWidget, self).execute(
                source, hidden, interactive)

    def _pdb_readline_callback(self, line):
        """Callback used when the user inputs text in pdb."""
        self.pdb_execute(line)

    def pdb_input(self, prompt, password=None):
        """Get input for a command."""
        if self._hidden:
            raise RuntimeError(
                'Request for pdb input during hidden execution.')

        self._update_pdb_prompt(prompt, password)

        # The prompt should be printed unless:
        # 1. The prompt is already printed (self._reading is True)
        # 2. A hidden command is in the queue
        print_prompt = (not self._reading
                        and (len(self._pdb_input_queue) == 0
                             or not self._pdb_input_queue[0][1]))

        if print_prompt:
            # Make sure that all output from the SUB channel has been processed
            # before writing a new prompt.
            self.kernel_client.iopub_channel.flush()
            self._waiting_pdb_input = True
            self._readline(prompt=prompt, callback=self._pdb_readline_callback,
                           password=password)
            self._executing = False
            self._highlighter.highlighting_on = True
            # The previous code finished executing
            self.executed.emit(self._pdb_prompt)

        self._pdb_input_ready = True

        start_line = CONF.get('ipython_console', 'startup/pdb_run_lines', '')
        # Only run these lines when printing a new prompt
        if start_line and print_prompt and self.is_waiting_pdb_input():
            # Send a few commands
            self.pdb_execute(start_line, hidden=True)
            return

        # While the widget thinks only one input is going on,
        # other functions can be sending messages to the kernel.
        # This must be properly processed to avoid dropping messages.
        # If the kernel was not ready, the messages are queued.
        if len(self._pdb_input_queue) > 0:
            args = self._pdb_input_queue.pop(0)
            self.pdb_execute(*args)
            return

    # --- Private API (overrode by us) ----------------------------------------
    def _show_prompt(self, prompt=None, html=False, newline=True):
        """
        Writes a new prompt at the end of the buffer.
        """
        if prompt == self._pdb_prompt[0]:
            html = True
            prompt = '<span class="in-prompt">%s</span>' % prompt
        super(DebuggingWidget, self)._show_prompt(prompt, html, newline)

    def _event_filter_console_keypress(self, event):
        """Handle Key_Up/Key_Down while debugging."""
        if self.is_waiting_pdb_input():
            self._control.current_prompt_pos = self._prompt_pos
            # Pretend this is a regular prompt
            self._tmp_reading = self._reading
            self._reading = False
            try:
                ret = super(DebuggingWidget,
                            self)._event_filter_console_keypress(event)
                return ret
            finally:
                self._reading = self._tmp_reading
        else:
            return super(DebuggingWidget,
                         self)._event_filter_console_keypress(event)

    def _register_is_complete_callback(self, source, callback):
        """Call the callback with the result of is_complete."""
        # Add a continuation prompt if not complete
        if self.is_waiting_pdb_input():
            # As the work is done on this side, check syncronously.
            complete, indent = self._is_pdb_complete(source)
            callback(complete, indent)
        else:
            return super(DebuggingWidget, self)._register_is_complete_callback(
                source, callback)<|MERGE_RESOLUTION|>--- conflicted
+++ resolved
@@ -13,30 +13,16 @@
 import re
 import pdb
 
-<<<<<<< HEAD
-from spyder.py3compat import PY2
-if not PY2:
-    from IPython.core.inputtransformer2 import TransformerManager
-else:
-    from IPython.core.inputsplitter import IPythonInputSplitter
-from qtconsole.rich_jupyter_widget import RichJupyterWidget
-from IPython.core.history import HistoryManager
-
-from spyder.config.manager import CONF
-from spyder.config.base import get_conf_path
-=======
 from IPython import __version__ as ipy_version
-from IPython.core.history import HistoryManager
-from qtconsole.rich_jupyter_widget import RichJupyterWidget
-
-from spyder.config.base import get_conf_path
-from spyder.config.manager import CONF
-
 if LooseVersion(ipy_version) < LooseVersion('7.0.0'):
     from IPython.core.inputsplitter import IPythonInputSplitter
 else:
     from IPython.core.inputtransformer2 import TransformerManager
->>>>>>> 71d4c84f
+from qtconsole.rich_jupyter_widget import RichJupyterWidget
+from IPython.core.history import HistoryManager
+
+from spyder.config.manager import CONF
+from spyder.config.base import get_conf_path
 
 
 class PdbHistory(HistoryManager):
