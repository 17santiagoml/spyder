# -*- coding: utf-8 -*-

# Copyright © Spyder Project Contributors
# Licensed under the terms of the MIT License
# (see spyder/__init__.py for details)

"""Kite client requests and constants."""

from spyder.plugins.completion.languageserver import LSPRequestTypes


class _KiteEndpoints(type):
    """HTTP endpoints supported by Kite"""
    KITE_PORT = 46624
    KITE_URL = 'http://localhost:{0}'.format(KITE_PORT)

    LANGUAGES_ENDPOINT = ('GET', '/clientapi/languages')
    EVENT_ENDPOINT = ('POST', '/clientapi/editor/event')
    HOVER_ENDPOINT = (
        'GET', u'/api/buffer/spyder/{filename}/{hash}/hover?'
               'cursor_runes={cursor_runes}')
    COMPLETION_ENDPOINT = ('POST', '/clientapi/editor/complete')
    SIGNATURE_ENDPOINT = ('POST', '/clientapi/editor/signatures')
<<<<<<< HEAD
    ONBOARDING_ENDPOINT = ('GET',
                           '/clientapi/plugins/onboarding_file?editor=spyder')
=======
    FILENAME_STATUS_ENDPOINT = (
        'GET', u'/clientapi/status?filename={filename}')
    BUFFER_STATUS_ENDPOINT = ('GET', '/clientapi/status?filetype=python')
>>>>>>> 3fceb93c

    def __getattribute__(self, attr):
        value = object.__getattribute__(self, attr)
        if attr.endswith('ENDPOINT'):
            verb, path = value
            url = u'{0}{1}'.format(self.KITE_URL, path)
            return verb.lower(), url
        return value


KITE_ENDPOINTS = _KiteEndpoints(
    'KiteEndpoints', (), {'__doc__': 'HTTP endpoints supported by Kite'})


KITE_REQUEST_MAPPING = {
    LSPRequestTypes.DOCUMENT_DID_OPEN: KITE_ENDPOINTS.EVENT_ENDPOINT,
    LSPRequestTypes.DOCUMENT_DID_CLOSE: KITE_ENDPOINTS.EVENT_ENDPOINT,
    LSPRequestTypes.DOCUMENT_DID_CHANGE: KITE_ENDPOINTS.EVENT_ENDPOINT,
    LSPRequestTypes.DOCUMENT_HOVER: KITE_ENDPOINTS.HOVER_ENDPOINT,
    LSPRequestTypes.DOCUMENT_COMPLETION: KITE_ENDPOINTS.COMPLETION_ENDPOINT,
    LSPRequestTypes.DOCUMENT_SIGNATURE: KITE_ENDPOINTS.SIGNATURE_ENDPOINT
}<|MERGE_RESOLUTION|>--- conflicted
+++ resolved
@@ -21,14 +21,11 @@
                'cursor_runes={cursor_runes}')
     COMPLETION_ENDPOINT = ('POST', '/clientapi/editor/complete')
     SIGNATURE_ENDPOINT = ('POST', '/clientapi/editor/signatures')
-<<<<<<< HEAD
     ONBOARDING_ENDPOINT = ('GET',
                            '/clientapi/plugins/onboarding_file?editor=spyder')
-=======
     FILENAME_STATUS_ENDPOINT = (
         'GET', u'/clientapi/status?filename={filename}')
     BUFFER_STATUS_ENDPOINT = ('GET', '/clientapi/status?filetype=python')
->>>>>>> 3fceb93c
 
     def __getattribute__(self, attr):
         value = object.__getattribute__(self, attr)
