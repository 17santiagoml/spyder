--- conflicted
+++ resolved
@@ -218,11 +218,7 @@
 
     ```
     $ git checkout -b fix_in_spyder
-<<<<<<< HEAD
     $ git subrepo pull external-deps/python-language-server --remote https://github.com/myuser/python-language-server.git --branch fix_in_pyls
-=======
-    $ git subrepo clone https://github.com/myuser/python-lsp-server.git external-deps/python-lsp-server -b fix_in_pylsp -f
->>>>>>> 67c7c844
     ```
 
     and then commit the changes you need to make in Spyder.
